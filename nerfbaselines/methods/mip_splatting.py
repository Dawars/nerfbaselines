--- conflicted
+++ resolved
@@ -253,25 +253,9 @@
         if checkpoint is not None:
             with open(os.path.join(checkpoint, "args.txt"), "r", encoding="utf8") as f:
                 self._args_list = shlex.split(f.read())
-<<<<<<< HEAD
-
-        # Fix rendering for old checkpoints
-        # TODO: remove after redoing the checkpoints
-        if "--resolution" not in self._args_list:
-            self._args_list.append("--resolution")
-            self._args_list.append("1")
-
-        # Setup config
-        if self.checkpoint is None:
-            if train_dataset["metadata"].get("name") == "blender":
-                # Blender scenes have white background
-                self._args_list.append("--white_background")
-                logging.info("overriding default background color to white for blender dataset")
-=======
         # Fix old checkpoints
         if "--resolution" not in self._args_list:
             self._args_list.extend(("--resolution", "1"))
->>>>>>> d42ec1cf
 
         if self.checkpoint is None and config_overrides is not None:
             _config_overrides_to_args_list(self._args_list, config_overrides)
